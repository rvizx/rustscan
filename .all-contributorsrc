--- conflicted
+++ resolved
@@ -68,14 +68,12 @@
       ]
     },
     {
-<<<<<<< HEAD
       "login": "Atul9",
       "name": "Atul Bhosale",
       "avatar_url": "https://avatars1.githubusercontent.com/u/3390330?v=4",
       "profile": "https://github.com/Atul9",
       "contributions": [
         "doc"
-=======
       "login": "royharoush",
       "name": "royharoush",
       "avatar_url": "https://avatars3.githubusercontent.com/u/8113056?v=4",
@@ -83,7 +81,6 @@
       "contributions": [
         "ideas",
         "design"
->>>>>>> a9340bb6
       ]
     }
   ],
