<p align="center">
<!-- ALL-CONTRIBUTORS-BADGE:START - Do not remove or modify this section -->
[![All Contributors](https://img.shields.io/badge/all_contributors-1-orange.svg?style=flat-square)](#contributors-)
<!-- ALL-CONTRIBUTORS-BADGE:END -->
<img src="pictures/rustscan.png"><br>
Find all open ports <b>fast</b> with Rustscan, automatically pipe them into Nmap. Built with Rust. 
<br>
<img alt="Crates.io" src="https://img.shields.io/crates/d/rust_scan">
</p>
<hr>


| <p align="center"><a href="https://crates.io/crates/rust_scan">🔧 Cargo (Universal) </a></p> | <p align="center"><a href="https://pypi.org/project/ciphey"> Arch </a></p> | <p align="center"><a href="https://pypi.org/project/ciphey"> HomeBrew </a></p> | <p align="center"><a href="https://pypi.org/project/ciphey"> Kali / Debian </p> |
| ---- | ---- | ---- | --- |
| <p align="center"><img src="pictures/rust.png" /></p>  | <p align="center"><img src="pictures/arch.png" /></p> | <p align="center"><img src="pictures/apple.png" /></p> | <p align="center"><img src="pictures/kali.png" /></p> |
| `cargo install rust_scan` | `yay rustscan` | `brew install rustscan` | `dpkg -i rustscan.deb` |

**Note**: You must have Nmap installed.
<hr>

# TODO
* debian package
* terminal gifs

# 🤔 What is this?
If you are a competitive CTF player and often find yourself running masscan / a basic nmap scan before running a more comprehensive scan, this tool is for you.
1. Find ports quickly using Rustscan (**27 seconds on average**).
2. Automatically runs `nmap -A -sV -p $ports -vvv` on those ports.
3. Profit???

[ GIFS HERE ]

Rustscans **only** job is to reduce the friction between finding open ports and inputting them into nmap.

# ✨ Features
* Scans all 64k ports in 27 seconds (on 1k threads).
* Saves you time by automatically piping it into Nmap. No more manual copying and pasting!
* Does one thing and does it well. **Only** purpose is to improve Nmap, not replace it!

# 🔭 Why RustScan?

## 🔬 Without RustScan
* Gif here comparison

## 📊 RustScan vs Nmap vs MassScan

| **Name**                                                                                   | RustScan | Nmap | Masscan |
| ------------------------------------------------------------------------------------------ | -------- | ---- | ------- |
| Fast                                                                                       | ✅        | ❌    | ✅       |
| Actually useful                                                                            | ❌        | ✅    | ❌       |
| Realises it's not useful, and pipes the only useful data into the only useful port scanner | ✅        | ❌    | ❌       |


## 🙋 FAQ
> I think this would be a great port scanner on its own without Nmap!

No. If you want a fast port scanner, use Masscan.
> I have this great idea for a script to get information on ports / hosts

Great. Contribute it to Nmap! :D
> Not everyone has nmap installed....

If you're a pentester, then yes, you have Nmap installed. 

> I want to contribute!

Great! I'd love some help with this. Read the [contributing.md file](contributing.md) file for more information!

# 📖 Full Installation Guide
**You need Nmap**. If you have Kali Linux or Parrot OS installed, you already have Nmap. If not, [follow the nmap install guide](https://nmap.org/download.html).

The easiest way to install RustScan is to use one of the packages provided for your system, such as HomeBrew or Yay for Arch Linux.

The most universal way is to use `cargo`, Rust's built in package manager (think Pip but for Rust). [Follow this guide to installing Rust & Cargo](https://doc.rust-lang.org/cargo/getting-started/installation.html).

If you face any issues at all, please leave a GitHub issue. I have only tested this on Linux, so there may be issues for Mac OS or Windows. 

# 🎪 Contributing
Please read the [contributing.md file](contributing.md)

# 💻 Other Hacking Projects By This Author
## 🧮 Ciphey
Ciphey is an automated decryption tool using artifical intelligence & natural language processing.
[Check it out here!](https://github.com/ciphey/ciphey)
<<<<<<< HEAD
=======
## Contributors ✨

Thanks goes to these wonderful people ([emoji key](https://allcontributors.org/docs/en/emoji-key)):

<!-- ALL-CONTRIBUTORS-LIST:START - Do not remove or modify this section -->
<!-- prettier-ignore-start -->
<!-- markdownlint-disable -->
<table>
  <tr>
    <td align="center"><a href="https://skerritt.blog"><img src="https://avatars3.githubusercontent.com/u/10378052?v=4" width="100px;" alt=""/><br /><sub><b>Brandon</b></sub></a><br /><a href="#infra-brandonskerritt" title="Infrastructure (Hosting, Build-Tools, etc)">🚇</a> <a href="https://github.com/brandonskerritt/RustScan/commits?author=brandonskerritt" title="Tests">⚠️</a> <a href="https://github.com/brandonskerritt/RustScan/commits?author=brandonskerritt" title="Code">💻</a> <a href="#design-brandonskerritt" title="Design">🎨</a></td>
  </tr>
</table>

<!-- markdownlint-enable -->
<!-- prettier-ignore-end -->
<!-- ALL-CONTRIBUTORS-LIST:END -->

This project follows the [all-contributors](https://github.com/all-contributors/all-contributors) specification. Contributions of any kind welcome!
>>>>>>> d0b71449
<|MERGE_RESOLUTION|>--- conflicted
+++ resolved
@@ -1,7 +1,5 @@
 <p align="center">
-<!-- ALL-CONTRIBUTORS-BADGE:START - Do not remove or modify this section -->
-[![All Contributors](https://img.shields.io/badge/all_contributors-1-orange.svg?style=flat-square)](#contributors-)
-<!-- ALL-CONTRIBUTORS-BADGE:END -->
+
 <img src="pictures/rustscan.png"><br>
 Find all open ports <b>fast</b> with Rustscan, automatically pipe them into Nmap. Built with Rust. 
 <br>
@@ -20,7 +18,6 @@
 
 # TODO
 * debian package
-* terminal gifs
 
 # 🤔 What is this?
 If you are a competitive CTF player and often find yourself running masscan / a basic nmap scan before running a more comprehensive scan, this tool is for you.
@@ -28,7 +25,7 @@
 2. Automatically runs `nmap -A -sV -p $ports -vvv` on those ports.
 3. Profit???
 
-[ GIFS HERE ]
+![gif](/pictures/intro.gif)
 
 Rustscans **only** job is to reduce the friction between finding open ports and inputting them into nmap.
 
@@ -82,9 +79,10 @@
 ## 🧮 Ciphey
 Ciphey is an automated decryption tool using artifical intelligence & natural language processing.
 [Check it out here!](https://github.com/ciphey/ciphey)
-<<<<<<< HEAD
-=======
 ## Contributors ✨
+<!-- ALL-CONTRIBUTORS-BADGE:START - Do not remove or modify this section -->
+[![All Contributors](https://img.shields.io/badge/all_contributors-1-orange.svg?style=flat-square)](#contributors-)
+<!-- ALL-CONTRIBUTORS-BADGE:END -->
 
 Thanks goes to these wonderful people ([emoji key](https://allcontributors.org/docs/en/emoji-key)):
 
@@ -101,5 +99,4 @@
 <!-- prettier-ignore-end -->
 <!-- ALL-CONTRIBUTORS-LIST:END -->
 
-This project follows the [all-contributors](https://github.com/all-contributors/all-contributors) specification. Contributions of any kind welcome!
->>>>>>> d0b71449
+This project follows the [all-contributors](https://github.com/all-contributors/all-contributors) specification. Contributions of any kind welcome!